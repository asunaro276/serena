--- conflicted
+++ resolved
@@ -2,12 +2,7 @@
 The Serena Model Context Protocol (MCP) Server
 """
 
-<<<<<<< HEAD
-=======
 import contextlib
-import inspect
-import json
->>>>>>> cb755868
 import os
 import platform
 import sys
